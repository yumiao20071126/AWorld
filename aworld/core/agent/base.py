--- conflicted
+++ resolved
@@ -261,11 +261,7 @@
             for history in histories:
                 messages.append(history.message)
                 if history.tool_calls:
-<<<<<<< HEAD
-                    messages.append({'role': 'assistant', 'content': '', 'tool_calls': history.content})
-=======
                     messages.append({'role': 'assistant', 'content': '', 'tool_calls': [history.tool_calls[0]]})
->>>>>>> 4ff36dc4
                 else:
                     messages.append({'role': 'assistant', 'content': history.content})
 
