# coding: utf-8
# Copyright (c) 2025 inclusionAI.
import abc
import json
from enum import Enum
from typing import Dict, List, Any, Callable, Optional, Tuple

from aworld.agents.parallel_llm_agent import ParallelizableAgent
from aworld.agents.serial_llm_agent import SerialableAgent
from aworld.core.agent.agent_desc import agent_handoffs_desc
from aworld.core.agent.base import AgentFactory, BaseAgent
from aworld.core.common import ActionModel, Observation
from aworld.core.context.base import Context
from aworld.core.exceptions import AworldException
from aworld.logs.util import logger
from aworld.utils.common import new_instance, convert_to_subclass


class GraphBuildType(Enum):
    WORKFLOW = "workflow"
    HANDOFF = "handoff"
    TEAM = "team"


class Swarm(object):
    """Swarm is the multi-agent topology of AWorld, a collection of autonomous agents working together to
    solve complex problems through collaboration or competition.

    Swarm supports the key paradigms of workflow and handoff, and it satisfies the construction of various
    agent graphs, including DAG and DCG, such as star, tree, mesh, ring, and hybrid topology.
    """

    def __init__(self,
                 *args,  # agent
                 root_agent: BaseAgent = None,
                 max_steps: int = 0,
                 register_agents: List[BaseAgent] = [],
                 build_type: GraphBuildType = GraphBuildType.WORKFLOW,
                 builder_cls: str = None,
                 event_driven: bool = True):
        self._communicate_agent = root_agent
        if root_agent and root_agent not in args:
            self.agent_list: List[BaseAgent] = [root_agent] + list(args)
        else:
            self.agent_list: List[BaseAgent] = list(args)

        self.setting_build_type(build_type)
        self.max_steps = max_steps
        self._cur_step = 0
        self._event_driven = event_driven
        self.build_type = build_type.value
        if builder_cls:
            self.builder = new_instance(builder_cls, self)
        else:
            self.builder = BUILD_CLS.get(self.build_type)(self.agent_list, register_agents, max_steps)

        self.agent_graph: AgentGraph = None

        # global tools
        self.tools = []
        self.task = ''
        self.initialized: bool = False
        self._finished: bool = False

    def setting_build_type(self, build_type: GraphBuildType):
        all_pair = True
        for agent in self.agent_list:
            if isinstance(agent, (list, tuple)):
                if len(agent) != 2:
                    all_pair = False
            elif isinstance(agent, BaseAgent):
                all_pair = False
            else:
                raise AworldException(f"Unknown type {type(agent)}, supported list, tuple, Agent only.")

        # team and workflow support mixing individual agents and agent lists.
        if build_type == GraphBuildType.HANDOFF and not all_pair:
            raise AworldException('The type of `handoff` requires all pairs to appear.')

        for agent in self.agent_list:
            if isinstance(agent, BaseAgent):
                agent = [agent]
            for a in agent:
                if a and a.event_driven:
                    self._event_driven = True
                    break

    def reset(self, content: Any, context: Context = None, tools: List[str] = []):
        """Resets the initial internal state, and init supported tools in agent in swarm.

        Args:
            tools: Tool names that all agents in the swarm can use.
        """
        # can use the tools in the agents in the swarm as a global
        if self.initialized:
            logger.warning(f"swarm {self} already init")
            return

        self.tools = tools
        # origin task
        self.task = content

        # build graph
        agent_graph: AgentGraph = self.builder.build()

        if not agent_graph.agents:
            logger.warning("No valid agent in swarm.")
            return

        agent_graph.topological_sequence()
        # Agent that communicate with the outside world, the default is the first if the root agent is None.
        if not self._communicate_agent:
            self._communicate_agent = agent_graph.ordered_agents[0]
        self.cur_agent = self.communicate_agent
        self.agent_graph = agent_graph

        if context is None:
            context = Context.instance()

        for agent in agent_graph.agents.values():
            agent.event_driven = self.event_driven
            if hasattr(agent, 'need_reset') and agent.need_reset:
                agent.context = context
                agent.reset({"task": content,
                             "tool_names": agent.tool_names,
                             "agent_names": agent.handoffs,
                             "mcp_servers": agent.mcp_servers})
            # global tools
            agent.tool_names.extend(self.tools)

        self.cur_step = 1
        self.initialized = True

    def find_agents_by_prefix(self, name, find_all=False):
        """Fild the agent list by the prefix name.

        Args:
            name: The agent prefix name.
            find_all: Find the total agents or the first match agent.
        """
        import re

        res = []
        for k, agent in self.agents.items():
            val = re.split(r"__uuid\w{6}uuid", k)[0]
            if name == val:
                res.append(agent)
                if not find_all:
                    return res
        return res

    def _check(self):
        if not self.initialized:
            self.reset('')

    def handoffs_desc(self, agent_name: str = None, use_all: bool = False):
        """Get agent description by name for handoffs.

        Args:
            agent_name: Agent unique name.
        Returns:
            Description of agent dict.
        """
        self._check()
        agent: BaseAgent = self.agents.get(agent_name, None)
        return agent_handoffs_desc(agent, use_all)

    def action_to_observation(self, policy: List[ActionModel], observation: List[Observation], strategy: str = None):
        """Based on the strategy, transform the agent's policy into an observation, the case of the agent as a tool.

        Args:
            policy: Agent policy based some messages.
            observation: History of the current observable state in the environment.
            strategy: Transform strategy, default is None. enum?
        """
        self._check()

        if not policy:
            logger.warning("no agent policy, will return origin observation.")
            # get the latest one
            if not observation:
                raise RuntimeError("no observation and policy to transform in swarm, please check your params.")
            return observation[-1]

        if not strategy:
            # default use the first policy
            policy_info = policy[0].policy_info

            if not observation:
                res = Observation(content=policy_info)
            else:
                res = observation[-1]
                if not res.content:
                    res.content = policy_info or ""

            return res
        else:
            logger.warning(f"{strategy} not supported now.")

    def supported_tools(self):
        """Tool names that can be used by all agents in Swarm."""
        self._check()
        return self.tools

    @property
    def has_cycle(self):
        self._check()
        return self.agent_graph.has_cycle()

    @property
    def agents(self):
        self._check()
        return self.agent_graph.agents

    @property
    def ordered_agents(self):
        self._check()
        return self.agent_graph.ordered_agents

    @property
    def communicate_agent(self):
        return self._communicate_agent

    @communicate_agent.setter
    def communicate_agent(self, agent: BaseAgent):
        self._communicate_agent = agent

    @property
    def event_driven(self):
        return self._event_driven

    @event_driven.setter
    def event_driven(self, event_driven):
        self._event_driven = event_driven

    @property
    def cur_step(self) -> int:
        return self._cur_step

    @cur_step.setter
    def cur_step(self, step):
        self._cur_step = step

    @property
    def finished(self) -> bool:
        """Need all agents in a finished state."""
        self._check()
        if not self._finished:
            self._finished = all([agent.finished for _, agent in self.agents.items()])
        return self._finished

    @finished.setter
    def finished(self, finished):
        self._finished = finished


class WorkflowSwarm(Swarm):
    def __init__(self,
                 *args,  # agent
                 root_agent: BaseAgent = None,
                 max_steps: int = 0,
                 register_agents: List[BaseAgent] = [],
                 builder_cls: str = None,
                 event_driven: bool = True):
        super().__init__(*args,
                         root_agent=root_agent,
                         max_steps=max_steps,
                         register_agents=register_agents,
                         build_type=GraphBuildType.WORKFLOW,
                         builder_cls=builder_cls,
                         event_driven=event_driven)


class TeamSwarm(Swarm):
    def __init__(self,
                 *args,  # agent
                 root_agent: BaseAgent = None,
                 max_steps: int = 0,
                 register_agents: List[BaseAgent] = [],
                 builder_cls: str = None,
                 event_driven: bool = True):
        super().__init__(*args,
                         root_agent=root_agent,
                         max_steps=max_steps,
                         register_agents=register_agents,
                         build_type=GraphBuildType.TEAM,
                         builder_cls=builder_cls,
                         event_driven=event_driven)


class HandoffSwarm(Swarm):
    def __init__(self,
                 *args,  # agent
                 max_steps: int = 0,
                 register_agents: List[BaseAgent] = [],
                 builder_cls: str = None,
                 event_driven: bool = True):
        super().__init__(*args,
                         max_steps=max_steps,
                         register_agents=register_agents,
                         build_type=GraphBuildType.HANDOFF,
                         builder_cls=builder_cls,
                         event_driven=event_driven)


class EdgeInfo:
    clause: Optional[Callable[..., Any]] = None
    weight: Optional[float] = 0.


class AgentGraph:
    """The agent's graph is a directed graph, and can update the topology at runtime."""

    def __init__(self,
                 ordered_agents: List[BaseAgent] = [],
                 agents: Dict[str, BaseAgent] = {},
                 predecessor: Dict[str, Dict[str, EdgeInfo]] = {},
                 successor: Dict[str, Dict[str, EdgeInfo]] = {}):
        """Agent graph init.

        Args:
            ordered_agents: Agents ordered.
            agents: Agent nodes.
            predecessor: The direct predecessor of the agent.
            successor: The direct successor of the agent.
        """
        self.ordered_agents = ordered_agents
        self.agents = agents
        self.predecessor = predecessor
        self.successor = successor

    def topological_sequence(self) -> Tuple[List[BaseAgent], bool]:
        """Obtain the agent sequence of topology, and be able to determine whether the topology has cycle during the process.

        Returns:
            Topological sequence and whether it is a cycle topology, False represents DAG, True represents DCG.
        """
        in_degree = dict(filter(lambda k: k[1] > 0, self.in_degree().items()))
        zero_list = [v[0] for v in list(filter(lambda k: k[1] == 0, self.in_degree().items()))]

        res = []
        while zero_list:
            tmp = zero_list
            zero_list = []
            for agent_id in tmp:
                if agent_id not in self.agents:
                    raise RuntimeError("Agent topology changed during iteration")

                for key, _ in self.successor.get(agent_id).items():
                    try:
                        in_degree[key] -= 1
                    except KeyError as err:
                        raise RuntimeError("Agent topology changed during iteration")

                    if in_degree[key] == 0:
                        zero_list.append(key)
                        del in_degree[key]
            res.append(tmp)

        dcg = False
        if in_degree:
            logger.info("Agent topology contains cycle!")
            # sequence may be incomplete
            res.clear()
            dcg = True

        if not self.ordered_agents:
            for agent_ids in res:
                for agent_id in agent_ids:
                    self.ordered_agents.append(self.agents[agent_id])
        return res, dcg

    def has_cycle(self):
        res, is_dcg = self.topological_sequence()
        return is_dcg

    def add_node(self, agent: BaseAgent):
        if not agent:
            raise AworldException("agent is None, can not build the graph.")

        if agent.id() not in self.agents:
            self.agents[agent.id()] = agent
            self.successor[agent.id()] = {}
            self.predecessor[agent.id()] = {}
        else:
            logger.info(f"{agent.id()} already in agent graph.")

    def del_node(self, agent: BaseAgent):
        if not agent or agent.id() not in self.agents:
            return

        self.ordered_agents.remove(agent)
        del self.agents[agent.id()]

        successor = self.successor.get(agent.id(), {})
        for key, _ in successor.items():
            del self.predecessor[key][agent.id()]
        del self.successor[agent.id()]

        for key, _ in self.predecessor.get(agent.id(), {}):
            del self.successor[key][agent.id()]
        del self.predecessor[agent.id()]

    def add_edge(self, left_agent: BaseAgent, right_agent: BaseAgent):
        """Adding an edge between the left and the right agent means establishing the relationship
        between these two agents.

        Args:
            left_agent: As the agent node of the predecessor node.
            right_agent: As the agent node of the successor node.
        """
        if left_agent and left_agent.id() not in self.agents:
            raise RuntimeError(f"{left_agent.id()} not in agents node.")
        if right_agent and right_agent.id() not in self.agents:
            raise RuntimeError(f"{right_agent.id()} not in agents node.")

        if left_agent.id() not in self.successor:
            self.successor[left_agent.id()] = {}
            self.predecessor[left_agent.id()] = {}

        if right_agent.id() not in self.successor:
            self.successor[right_agent.id()] = {}
            self.predecessor[right_agent.id()] = {}

        self.successor[left_agent.id()][right_agent.id()] = EdgeInfo()
        self.predecessor[right_agent.id()][left_agent.id()] = EdgeInfo()

    def remove_edge(self, left_agent: BaseAgent, right_agent: BaseAgent):
        """Removing an edge between the left and the right agent means removing the relationship
        between these two agents.

        Args:
            left_agent: As the agent node of the predecessor node.
            right_agent: As the agent node of the successor node.
        """
        if left_agent.id() in self.successor and right_agent.id() in self.successor[left_agent.id()]:
            del self.successor[left_agent.id()][right_agent.id()]
        if right_agent.id() in self.predecessor and left_agent.id() in self.successor[right_agent.id()]:
            del self.predecessor[right_agent.id()][left_agent.id()]

    def in_degree(self) -> Dict[str, int]:
        """In degree of the agent is the number of agents pointing to the agent."""
        in_degree = {}
        for k, _ in self.agents.items():
            agents = self.predecessor[k]
            in_degree[k] = len(agents.values())
        return in_degree

    def out_degree(self) -> Dict[str, int]:
        """Out degree of the agent is the number of agents pointing out of the agent."""
        out_degree = {}
        for k, _ in self.agents.items():
            agents = self.successor[k]
            out_degree[k] = len(agents.values())
        return out_degree

    def loop_agent(self,
                   agent: BaseAgent,
                   max_run_times: int,
                   loop_point: str = None,
                   loop_point_finder: Callable[..., Any] = None,
                   stop_func: Callable[..., Any] = None):
        """Loop execution of the flow.

        Args:
            agent: The agent.
            max_run_times: Maximum number of loops.
            loop_point: Loop point of the desired execution.
            loop_point_finder: Strategy function for obtaining execution loop point.
            stop_func: Termination function.
        """
        from aworld.agents.loop_llm_agent import LoopableAgent

        if agent not in self.ordered_agents:
            raise RuntimeError(f"{agent.id()} not in swarm, agent instance {agent}.")

        loop_agent: LoopableAgent = convert_to_subclass(agent, LoopableAgent)
        # loop_agent: LoopableAgent = type(LoopableAgent)(agent)
        loop_agent.max_run_times = max_run_times
        loop_agent.loop_point = loop_point
        loop_agent.loop_point_finder = loop_point_finder
        loop_agent.stop_func = stop_func

        idx = self.ordered_agents.index(agent)
        self.ordered_agents[idx] = loop_agent

    def parallel_agent(self,
                       agent: BaseAgent,
                       agents: List[BaseAgent],
                       aggregate_func: Callable[..., Any] = None):
        """Parallel execution of agents.

        Args:
            agent: The agent.
            agents: Agents that require parallel execution.
            aggregate_func: Aggregate strategy function.
        """
        from aworld.agents.parallel_llm_agent import ParallelizableAgent

        if agent not in self.ordered_agents:
            raise RuntimeError(f"{agent.id()} not in swarm, agent instance {agent}.")
        for agent in agents:
            if agent not in self.ordered_agents:
                raise RuntimeError(f"{agent.id()} not in swarm, agent instance {agent}.")

        parallel_agent: ParallelizableAgent = convert_to_subclass(agent, ParallelizableAgent)
        parallel_agent.agents = agents
        parallel_agent.aggregate_func = aggregate_func

        idx = self.ordered_agents.index(agent)
        self.ordered_agents[idx] = parallel_agent

    def save(self, filepath: str):
        vals = {"agents": self.agents, "successor": self.successor, "predecessor": self.predecessor}
        json.dumps(vals)

    def load(self, filepath: str):
        pass


class TopologyBuilder:
    """Multi-agent topology base builder."""
    __metaclass__ = abc.ABCMeta

    def __init__(self, agent_list: List[BaseAgent], register_agents: List[BaseAgent] = [], max_steps: int = 0):
        self.agent_list = agent_list
        self.max_steps = max_steps

        for agent in register_agents:
            TopologyBuilder.register_agent(agent)

    @abc.abstractmethod
    def build(self):
        """Build a multi-agent topology diagram using custom build strategies or syntax."""

    @staticmethod
    def register_agent(agent: BaseAgent):
        if agent.id() not in AgentFactory:
            AgentFactory._cls[agent.id()] = agent.__class__
            AgentFactory._desc[agent.id()] = agent.desc()
            AgentFactory._agent_conf[agent.id()] = agent.conf
            AgentFactory._agent_instance[agent.id()] = agent
        else:
            if agent.id() not in AgentFactory._agent_instance:
                AgentFactory._agent_instance[agent.id()] = agent
            if agent.desc():
                AgentFactory._desc[agent.id()] = agent.desc()


class WorkflowBuilder(TopologyBuilder):
    """Workflow mechanism, workflow is a deterministic process orchestration where each node must execute.

    There are three forms supported by the workflow builder: single agent, tuple of paired agents, and agent list.
    Examples:
    >>> agent1 = Agent(name='agent1'); agent2 = Agent(name='agent2'); agent3 = Agent(name='agent3')
    >>> agent4 = Agent(name='agent4'); agent5 = Agent(name='agent5'); agent6 = Agent(name='agent6')
    >>> Swarm(agent1, [agent2, agent3], (agent2, agent4), (agent3, agent5), agent6)

    The meaning of the topology is that after agent1 completes execution, agent2 and agent3 are executed in parallel,
    then agent4 and agent5 are executed sequentially after agent2 and agent3, and agent6 is executed after completion.
    """

    def build(self):
        """Built as workflow, different forms will be internally constructed as different agents,
        such as ParallelizableAgent, SerialableAgent or LoopableAgent.

        Returns:
            Direct topology diagram (AgentGraph) of the agents.
        """
        agent_graph = AgentGraph(agents={}, ordered_agents=[], predecessor={}, successor={})
        valid_agents = []
        for agent in self.agent_list:
            if isinstance(agent, BaseAgent):
                valid_agents.append(agent)
            elif isinstance(agent, tuple):
                serial_agent = SerialableAgent(name="_".join(agent), conf=agent[0].conf, agents=list(agent))
                valid_agents.append(serial_agent)
            elif isinstance(agent, list):
                # list
                parallel_agent = ParallelizableAgent(name="_".join(agent), conf=agent[0].conf, agents=agent)
                valid_agents.append(parallel_agent)
            else:
                raise RuntimeError(f"agent in {agent} is not a agent or agent list, please check it.")

        if not valid_agents:
            raise RuntimeError(f"no valid agent in swarm to build execution graph.")

        last_agent = None
        for agent in valid_agents:
            TopologyBuilder.register_agent(agent)

            agent_graph.add_node(agent)
            if last_agent:
                agent_graph.add_edge(last_agent, agent)
            last_agent = agent
        return agent_graph


class HandoffBuilder(TopologyBuilder):
    """Handoff mechanism using agents as tools, but during the runtime,
    the agent remains an independent entity with a state.

    Handoffs builder only supports tuple of paired agents forms.
    Examples:
    >>> agent1 = Agent(name='agent1'); agent2 = Agent(name='agent2'); agent3 = Agent(name='agent3')
    >>> agent4 = Agent(name='agent4'); agent5 = Agent(name='agent5'); agent6 = Agent(name='agent6')
    >>> Swarm((agent1, agent2), (agent1, agent3), (agent2, agent3), build_type=GraphBuildType.HANDOFF)
    """

    def build(self):
        """Build a graph in pairs, with the right agent serving as the tool on the left.

        Using pure AI to drive the flow of the entire topology diagram, one agent's decision
        hands off control to another. Agents may be fully connected or circular, depending
        on the defined pairs of agents.

        Returns:
            Direct topology diagram (AgentGraph) of the agents.
        """
        valid_agent_pair = []
        for pair in self.agent_list:
            if not isinstance(pair, (list, tuple)):
                raise RuntimeError(f"{pair} is not a tuple or list value, please check it.")
            elif len(pair) != 2:
                raise RuntimeError(f"{pair} is not a pair, please check it.")

            valid_agent_pair.append(pair)

        if not valid_agent_pair:
            raise RuntimeError(f"no valid agent pair to build execution graph.")

        # agent handoffs graph build.
        agent_graph = AgentGraph()
        for pair in valid_agent_pair:
            TopologyBuilder.register_agent(pair[0])
            TopologyBuilder.register_agent(pair[1])

            # need feedback
            pair[0].feedback_tool_result = True
            pair[1].feedback_tool_result = True

            agent_graph.add_node(pair[0])
            agent_graph.add_node(pair[1])
            agent_graph.add_edge(pair[0], pair[1])

            # explicitly set handoffs in the agent
            pair[0].handoffs.append(pair[1].id())
<<<<<<< HEAD
        return agent_graph


class TeamBuilder(TopologyBuilder):
    """Team mechanism requires a leadership agent, and other agents follow its command.
    If there is interaction between agents other than the leadership agent, they need to explicitly
    set `agent_names` themselves or use a tuple with two agents.

    Team builder supported form of single agent, tuple of paired agents, and agent list, similar to workflow.
    Examples:
    >>> agent1 = Agent(name='agent1'); agent2 = Agent(name='agent2'); agent3 = Agent(name='agent3')
    >>> agent4 = Agent(name='agent4'); agent5 = Agent(name='agent5'); agent6 = Agent(name='agent6')
    >>> Swarm(agent1, agent2, agent3, (agent4, agent5), agent6, build_type=GraphBuildType.TEAM)

    The topology means that agent1 is the leader agent, agent5 as a tool of agent4,
    and agent2, agent3, agent6, agent4 are executors of agent1.

    Using the `root_agent` parameter, will obtain the same topology as above.
    >>> Swarm(agent2, agent3, (agent4, agent5), agent6, root_agent=agent1, build_type=GraphBuildType.TEAM)
    >>> Swarm(agent1, agent2, agent3, (agent4, agent5), agent6, root_agent=agent1, build_type=GraphBuildType.TEAM)
    """

    def build(self):
        agent_graph = AgentGraph()
        valid_agents = []
        root_agent = self.agent_list[0]
        root_agent.feedback_tool_result = True

        single_agents = []
        for agent in self.agent_list[1:]:
            if isinstance(agent, BaseAgent):
                single_agents.append(agent)
            elif isinstance(agent, tuple):
                valid_agents.append(agent)
            elif isinstance(agent, list):
                # list of agent can parallel
                parallel_agent = ParallelizableAgent(name="_".join(agent), conf=agent[0].conf, agents=agent)
                single_agents.append(parallel_agent)
            else:
                raise RuntimeError(f"agent in {agent} is not a agent or agent list, please check it.")

        if not valid_agents and not single_agents:
            raise RuntimeError(f"no valid agent in swarm to build execution graph.")

        for agent in single_agents:
            TopologyBuilder.register_agent(agent)

            agent.feedback_tool_result = True
            agent_graph.add_node(agent)
            agent_graph.add_edge(root_agent, agent)

            root_agent.handoffs.append(agent.id())

        for pair in valid_agents:
            TopologyBuilder.register_agent(pair[0])
            pair[0].feedback_tool_result = True
            if len(pair) > 1:
                TopologyBuilder.register_agent(pair[1])
                pair[1].feedback_tool_result = True

            agent_graph.add_node(pair[0])
            agent_graph.add_edge(root_agent, pair[0])

            root_agent.handoffs.append(pair[0].id())
            pair[0].handoffs.append(pair[1].id())
        return agent_graph


BUILD_CLS = {
    GraphBuildType.WORKFLOW.value: WorkflowBuilder,
    GraphBuildType.HANDOFF.value: HandoffBuilder,
    GraphBuildType.TEAM.value: TeamBuilder,
}
=======
        return agent_graph
>>>>>>> cffc61db
<|MERGE_RESOLUTION|>--- conflicted
+++ resolved
@@ -645,7 +645,6 @@
 
             # explicitly set handoffs in the agent
             pair[0].handoffs.append(pair[1].id())
-<<<<<<< HEAD
         return agent_graph
 
 
@@ -718,7 +717,4 @@
     GraphBuildType.WORKFLOW.value: WorkflowBuilder,
     GraphBuildType.HANDOFF.value: HandoffBuilder,
     GraphBuildType.TEAM.value: TeamBuilder,
-}
-=======
-        return agent_graph
->>>>>>> cffc61db
+}