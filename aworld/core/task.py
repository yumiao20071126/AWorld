--- conflicted
+++ resolved
@@ -17,19 +17,11 @@
 
 @dataclass
 class Task:
-<<<<<<< HEAD
     id: str = field(default_factory=lambda: uuid.uuid1().hex)
     name: str = field(default_factory=lambda: uuid.uuid1().hex)
     user_id: str = field(default=None)
     session_id: str = field(default=None)
     input: Any = field(default=None)
-=======
-    id: str = field(default_factory=lambda: uuid.uuid4().hex)
-    name: str = field(default_factory=lambda: uuid.uuid4().hex)
-    user_id: str = None
-    session_id: str = None
-    input: Any = None
->>>>>>> 4f115386
     # task config
     conf: Config = field(default=None)
     # global tool instance
@@ -52,14 +44,9 @@
     # such as: {"start": ["init_tool", "init_context", ...]}
     hooks: Dict[str, List[str]] = field(default_factory=dict)
     # task specified context
-<<<<<<< HEAD
     context: 'Context' = field(default=None)
     is_sub_task: bool = field(default=False)
-=======
-    context: 'Context' = None
     max_retry_count: int = 0
-
->>>>>>> 4f115386
 
 class TaskResponse(BaseModel):
     id: str
