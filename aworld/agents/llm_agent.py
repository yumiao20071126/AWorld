# coding: utf-8
# Copyright (c) 2025 inclusionAI.
<<<<<<< HEAD
import abc
import asyncio
=======
>>>>>>> 465abe36
import json
import time
import traceback
import uuid
from collections import OrderedDict
from typing import Dict, Any, List, Union, Callable

from aworld.core.context.prompts.base_prompt_template import BasePromptTemplate
from aworld.core.context.prompts.string_prompt_template import StringPromptTemplate
import aworld.trace as trace
from aworld.config import ToolConfig
from aworld.config.conf import AgentConfig, ConfigDict, ContextRuleConfig, OptimizationConfig, \
    LlmCompressionConfig
from aworld.core.agent.agent_desc import get_agent_desc
from aworld.core.agent.base import AgentFactory, BaseAgent, AgentResult, is_agent_by_name, is_agent
from aworld.core.common import Observation, ActionModel
from aworld.core.context.base import AgentContext
from aworld.core.context.base import Context
from aworld.core.context.processor.prompt_processor import PromptProcessor
from aworld.core.event import eventbus
from aworld.core.event.base import Message, ToolMessage, Constants, AgentMessage
from aworld.core.memory import MemoryConfig, MemoryBase
from aworld.core.tool.base import ToolFactory, AsyncTool, Tool
from aworld.core.tool.tool_desc import get_tool_desc
from aworld.events.util import send_message
from aworld.logs.util import logger, color_log, Color, trace_logger
from aworld.mcp_client.utils import sandbox_mcp_tool_desc_transform
from aworld.memory.main import MemoryFactory
from aworld.memory.models import MessageMetadata, MemoryAIMessage, MemoryToolMessage, MemoryHumanMessage, \
    MemorySystemMessage, MemoryMessage
from aworld.models.llm import get_llm_model, call_llm_model, acall_llm_model, acall_llm_model_stream
from aworld.models.model_response import ModelResponse, ToolCall
from aworld.models.utils import tool_desc_transform, agent_desc_transform
from aworld.output import Outputs
from aworld.output.base import StepOutput, MessageOutput
from aworld.prompt import Prompt
from aworld.runners.hook.hooks import HookPoint
from aworld.utils.common import sync_exec, nest_dict_counter


class Agent(BaseAgent[Observation, List[ActionModel]]):
    """Basic agent for unified protocol within the framework."""

    def __init__(self,
                 conf: Union[Dict[str, Any], ConfigDict, AgentConfig],
                 resp_parse_func: Callable[..., Any] = None,
                 memory: MemoryBase = None,
                 **kwargs):
        """A api class implementation of agent, using the `Observation` and `List[ActionModel]` protocols.

        Args:
            conf: Agent config, supported AgentConfig, ConfigDict or dict.
            resp_parse_func: Response parse function for the agent standard output, transform llm response.
        """
        super(Agent, self).__init__(conf, **kwargs)
        conf = self.conf
        self.model_name = conf.llm_config.llm_model_name if conf.llm_config.llm_model_name else conf.llm_model_name
        self._llm = None
<<<<<<< HEAD
        self.memory = MemoryFactory.from_config(MemoryConfig(provider="inmemory"))
        self.system_prompt: str = kwargs.pop("system_prompt") if kwargs.get("system_prompt") else conf.system_prompt
        self.system_prompt_template: BasePromptTemplate = kwargs.pop("system_prompt_template") if kwargs.get("system_prompt_template") else StringPromptTemplate(self.system_prompt)
=======
        if memory:
            self.memory = memory
        else:
            self.memory = MemoryFactory.from_config(MemoryConfig(provider="inmemory"))
        self.system_prompt: str = kwargs.pop("system_prompt") if kwargs.get("system_prompt") else (conf.system_prompt if conf.system_prompt else Prompt().get_prompt())
>>>>>>> 465abe36
        self.agent_prompt: str = kwargs.get("agent_prompt") if kwargs.get("agent_prompt") else conf.agent_prompt
        self.agent_prompt_template: BasePromptTemplate = kwargs.pop("agent_prompt_template") if kwargs.get("agent_prompt_template") else StringPromptTemplate(self.agent_prompt)

        self.event_driven = kwargs.pop(
            'event_driven', conf.get('event_driven', False))
        self.handler: Callable[..., Any] = kwargs.get('handler')

        self.need_reset = kwargs.get('need_reset') if kwargs.get(
            'need_reset') else conf.need_reset
        # whether to keep contextual information, False means keep, True means reset in every step by the agent call
        self.step_reset = kwargs.get(
            'step_reset') if kwargs.get('step_reset') else True
        # tool_name: [tool_action1, tool_action2, ...]
        self.black_tool_actions: Dict[str, List[str]] = kwargs.get("black_tool_actions") if kwargs.get(
            "black_tool_actions") else conf.get('black_tool_actions', {})
        self.resp_parse_func = resp_parse_func if resp_parse_func else self.response_parse
        self.history_messages = kwargs.get(
            "history_messages") if kwargs.get("history_messages") else 100
        self.use_tools_in_prompt = kwargs.get(
            'use_tools_in_prompt', conf.use_tools_in_prompt)
        self.context_rule = kwargs.get("context_rule") if kwargs.get(
            "context_rule") else conf.context_rule
        self.tools_instances = {}
        self.tools_conf = {}

    def reset(self, options: Dict[str, Any]):
        logger.info("[LLM_AGENT] reset start")
        super().reset(options)
        if self.memory:
            # self.memory.delete_items(message_type='message', session_id=self._agent_context.get_task().session_id, task_id=self._agent_context.get_task().id, filters={"user_id": self._agent_context.get_user()})
            if self._agent_context:
                session_id = self._agent_context.get_task().session_id
                task_id = self._agent_context.get_task().id
                user_id = self._agent_context.get_user()
                self.memory.delete_items(
                    message_type='message', session_id=session_id, task_id=task_id, filters={"user_id": user_id})

        else:
            self.memory = MemoryFactory.from_config(MemoryConfig(provider=options.pop(
                "memory_store") if options.get("memory_store") else "inmemory"))
        logger.info("[LLM_AGENT] reset finished")

    def set_tools_instances(self, tools, tools_conf):
        self.tools_instances = tools
        self.tools_conf = tools_conf

    @property
    def llm(self):
        # lazy
        if self._llm is None:
            llm_config = self.conf.llm_config or None
            conf = llm_config if llm_config and (
                llm_config.llm_provider or llm_config.llm_base_url or llm_config.llm_api_key or llm_config.llm_model_name) else self.conf
            self._llm = get_llm_model(conf)
        return self._llm

    def _env_tool(self):
        """Description of agent as tool."""
        return tool_desc_transform(get_tool_desc(),
                                   tools=self.tool_names if self.tool_names else [],
                                   black_tool_actions=self.black_tool_actions)

    def _handoffs_agent_as_tool(self):
        """Description of agent as tool."""
        return agent_desc_transform(get_agent_desc(),
                                    agents=self.handoffs if self.handoffs else [])

    def _mcp_is_tool(self):
        """Description of mcp servers are tools."""
        try:
            return sync_exec(sandbox_mcp_tool_desc_transform, self.mcp_servers, self.mcp_config)
        except Exception as e:
            logger.error(f"mcp_is_tool error: {traceback.format_exc()}")
            return []

    def desc_transform(self):
        """Transform of descriptions of supported tools, agents, and MCP servers in the framework to support function calls of LLM."""

        # Stateless tool
        self.tools = self._env_tool()
        # Agents as tool
        self.tools.extend(self._handoffs_agent_as_tool())
        # MCP servers are tools
        self.tools.extend(self._mcp_is_tool())
        # load to context
        self.agent_context.set_tools(self.tools)
        return self.tools

    async def async_desc_transform(self):
        """Transform of descriptions of supported tools, agents, and MCP servers in the framework to support function calls of LLM."""

        # Stateless tool
        self.tools = self._env_tool()
        # Agents as tool
        self.tools.extend(self._handoffs_agent_as_tool())
        # MCP servers are tools
        # todo sandbox
        if self.sandbox:
            sand_box = self.sandbox
            mcp_tools = await sand_box.mcpservers.list_tools()
            self.tools.extend(mcp_tools)
        else:
            self.tools.extend(await sandbox_mcp_tool_desc_transform(self.mcp_servers, self.mcp_config))
        # load to agent context
        self.agent_context.set_tools(self.tools)

<<<<<<< HEAD

=======
>>>>>>> 465abe36
    def messages_transform(self,
                           content: str,
                           image_urls: List[str] = None,
                           observation: Observation = None,
                           **kwargs):
        """Transform the original content to LLM messages of native format.

        Args:
            content: User content.
            image_urls: List of images encoded using base64.
            sys_prompt: Agent system prompt.
            max_step: The maximum list length obtained from memory.
        Returns:
            Message list for LLM.
        """
        agent_prompt = self.agent_context.agent_prompt
        messages = []
<<<<<<< HEAD
        if sys_prompt:
            messages.append(
                {'role': 'system', 'content': sys_prompt if not self.use_tools_in_prompt else sys_prompt.format(
                    tool_list=self.tools)})

        histories = self.memory.get_last_n(self.history_messages)
        user_content = content
        if not histories and agent_prompt and '{task}' in agent_prompt:
            if self.agent_prompt_template is not None:
                # TODO: 需要修改
                user_content = self.agent_prompt_template.format(task=content)
                print(f"agent_prompt_template={self.agent_prompt_template} \n user_content={user_content}")
            else:
                user_content = agent_prompt.format(task=content)

        cur_msg = {'role': 'user', 'content': user_content}
        # query from memory,
        # histories = self.memory.get_last_n(self.history_messages, filter={"session_id": self.context.session_id})
=======
>>>>>>> 465abe36

        # append sys_prompt to memory
        sys_prompt = self.agent_context.system_prompt
        if sys_prompt:
            self._add_system_message_to_memory()

        # append observation to memory
        if observation.is_tool_result:
            for action_item in observation.action_result:
                content = action_item.content
                tool_call_id = action_item.tool_call_id
                self._add_tool_result_to_memory(tool_call_id, content)
        else:
            content = observation.content
            if agent_prompt and '{task}' in agent_prompt:
                content = agent_prompt.format(task=content)
            if image_urls:
                urls = [{'type': 'text', 'text': content}]
                for image_url in image_urls:
                    urls.append(
                        {'type': 'image_url', 'image_url': {"url": image_url}})
                content = urls
            self._add_human_input_to_memory(content)

        # from memory get last n messages
        histories = self.memory.get_last_n(self.history_messages, filters={
            "agent_id": self._agent_context.agent_id,
            "session_id": self._agent_context._context.session_id,
            "task_id": self._agent_context._context.task_id,
            "message_type": "message"
        })
        if histories:
            # default use the first tool call
            for history in histories:
                if isinstance(history, MemoryMessage):
                    messages.append(history.to_openai_message())
                else:
                    if not self.use_tools_in_prompt and "tool_calls" in history.metadata and history.metadata[
                            'tool_calls']:
                        messages.append({'role': history.metadata['role'], 'content': history.content,
                                         'tool_calls': [history.metadata["tool_calls"][0]]})
                    else:
                        messages.append({'role': history.metadata['role'], 'content': history.content,
                                         "tool_call_id": history.metadata.get("tool_call_id")})

        # truncate and other process
        try:
            messages = self._process_messages(
                messages=messages, agent_context=self.agent_context, context=self.context)
        except Exception as e:
            logger.warning(
                f"Failed to process messages in messages_transform: {e}")
            logger.debug(
                f"Process messages error details: {traceback.format_exc()}")
        self.agent_context.set_messages(messages)
        return messages

    def use_tool_list(self, resp: ModelResponse) -> List[Dict[str, Any]]:
        tool_list = []
        try:
            if resp and hasattr(resp, 'content') and resp.content:
                content = resp.content.strip()
            else:
                return tool_list
            content = content.replace('\n', '').replace('\r', '')
            response_json = json.loads(content)
            if "use_tool_list" in response_json:
                use_tool_list = response_json["use_tool_list"]
                if use_tool_list:
                    for use_tool in use_tool_list:
                        tool_name = use_tool["tool"]
                        arguments = use_tool["arguments"]
                        if tool_name and arguments:
                            tool_list.append(use_tool)

            return tool_list
        except Exception as e:
            logger.debug(
                f"tool_parse error, content: {resp.content}, \nerror msg: {traceback.format_exc()}")
            return tool_list

    def response_parse(self, resp: ModelResponse) -> AgentResult:
        """Default parse response by LLM."""
        results = []
        if not resp:
            logger.warning("LLM no valid response!")
            return AgentResult(actions=[], current_state=None)

        use_tool_list = self.use_tool_list(resp)
        is_call_tool = False
        content = '' if resp.content is None else resp.content
        if resp.tool_calls:
            is_call_tool = True
            for tool_call in resp.tool_calls:
                full_name: str = tool_call.function.name
                if not full_name:
                    logger.warning("tool call response no tool name.")
                    continue
                try:
                    params = json.loads(tool_call.function.arguments)
                except:
                    logger.warning(
                        f"{tool_call.function.arguments} parse to json fail.")
                    params = {}
                # format in framework
                names = full_name.split("__")
                tool_name = names[0]
<<<<<<< HEAD
                print(f"param_info={params} tool_name={tool_name} full_name={full_name} is_agent_by_name={is_agent_by_name(full_name)} AgentFactory._agent_instance={AgentFactory._agent_instance}")
                if is_agent_by_name(full_name):
                    param_info = params.get('content', "") + ' ' + params.get('info', '')
                    results.append(ActionModel(tool_name=full_name,
                                               tool_id=tool_call.id,
=======
                if is_agent_by_name(tool_name):
                    param_info = params.get(
                        'content', "") + ' ' + params.get('info', '')
                    results.append(ActionModel(tool_name=tool_name,
                                               tool_call_id=tool_call.id,
>>>>>>> 465abe36
                                               agent_name=self.id(),
                                               params=params,
                                               policy_info=content + param_info))
                else:
                    action_name = '__'.join(
                        names[1:]) if len(names) > 1 else ''
                    results.append(ActionModel(tool_name=tool_name,
                                               tool_call_id=tool_call.id,
                                               action_name=action_name,
                                               agent_name=self.id(),
                                               params=params,
                                               policy_info=content))
        elif use_tool_list and len(use_tool_list) > 0:
            is_call_tool = True
            for use_tool in use_tool_list:
                full_name = use_tool["tool"]
                if not full_name:
                    logger.warning("tool call response no tool name.")
                    continue
                params = use_tool["arguments"]
                if not params:
                    logger.warning("tool call response no tool params.")
                    continue
                names = full_name.split("__")
                tool_name = names[0]
<<<<<<< HEAD
                if is_agent_by_name(full_name):
                    param_info = params.get('content', "") + ' ' + params.get('info', '')
                    results.append(ActionModel(tool_name=full_name,
                                               tool_id=use_tool.get('id'),
=======
                if is_agent_by_name(tool_name):
                    param_info = params.get(
                        'content', "") + ' ' + params.get('info', '')
                    results.append(ActionModel(tool_name=tool_name,
                                               tool_call_id=use_tool.get('id'),
>>>>>>> 465abe36
                                               agent_name=self.id(),
                                               params=params,
                                               policy_info=content + param_info))
                else:
                    action_name = '__'.join(
                        names[1:]) if len(names) > 1 else ''
                    results.append(ActionModel(tool_name=tool_name,
                                               tool_call_id=use_tool.get('id'),
                                               action_name=action_name,
                                               agent_name=self.id(),
                                               params=params,
                                               policy_info=content))
        else:
            if content:
                content = content.replace("```json", "").replace("```", "")
            # no tool call, agent name is itself.
            results.append(ActionModel(
                agent_name=self.id(), policy_info=content))
        return AgentResult(actions=results, current_state=None, is_call_tool=is_call_tool)

    def _log_messages(self, messages: List[Dict[str, Any]]) -> None:
        """Log the sequence of messages for debugging purposes"""
        logger.info(f"[agent] Invoking LLM with {len(messages)} messages:")
        for i, msg in enumerate(messages):
            prefix = msg.get('role')
            logger.info(
                f"[agent] Message {i + 1}: {prefix} ===================================")
            if isinstance(msg['content'], list):
                for item in msg['content']:
                    if item.get('type') == 'text':
                        logger.info(
                            f"[agent] Text content: {item.get('text')}")
                    elif item.get('type') == 'image_url':
                        image_url = item.get('image_url', {}).get('url', '')
                        if image_url.startswith('data:image'):
                            logger.info(f"[agent] Image: [Base64 image data]")
                        else:
                            logger.info(
                                f"[agent] Image URL: {image_url[:30]}...")
            else:
                content = str(msg['content'])
                chunk_size = 500
                for j in range(0, len(content), chunk_size):
                    chunk = content[j:j + chunk_size]
                    if j == 0:
                        logger.info(f"[agent] Content: {chunk}")
                    else:
                        logger.info(f"[agent] Content (continued): {chunk}")

            if 'tool_calls' in msg and msg['tool_calls']:
                for tool_call in msg.get('tool_calls'):
                    if isinstance(tool_call, dict):
                        logger.info(
                            f"[agent] Tool call: {tool_call.get('function', {}).get('name', {})} - ID: {tool_call.get('id')}")
                        args = str(tool_call.get('function', {}).get(
                            'arguments', {}))[:1000]
                        logger.info(f"[agent] Tool args: {args}...")
                    elif isinstance(tool_call, ToolCall):
                        logger.info(
                            f"[agent] Tool call: {tool_call.function.name} - ID: {tool_call.id}")
                        args = str(tool_call.function.arguments)[:1000]
                        logger.info(f"[agent] Tool args: {args}...")

    def _agent_result(self, actions: List[ActionModel], caller: str):
        if not actions:
            raise Exception(f'{self.id()} no action decision has been made.')

        tools = OrderedDict()
        agents = []
        for action in actions:
            if is_agent(action):
                agents.append(action)
            else:
                if action.tool_name not in tools:
                    tools[action.tool_name] = []
                tools[action.tool_name].append(action)

        _group_name = None
        # agents and tools exist simultaneously, more than one agent/tool name
        if (agents and tools) or len(agents) > 1 or len(tools) > 1:
            _group_name = f"{self.id()}_{uuid.uuid1().hex}"

        # complex processing
        if _group_name:
            logger.warning(
                f"more than one agent an tool causing confusion, will choose the first one. {agents}")
            agents = [agents[0]] if agents else []
            for _, v in tools.items():
                actions = v
                break

        if agents:
            return AgentMessage(payload=actions,
                                caller=caller,
                                sender=self.id(),
                                receiver=actions[0].tool_name,
                                session_id=self.context.session_id if self.context else "",
                                headers={"context": self.context})
        else:
            return ToolMessage(payload=actions,
                               caller=caller,
                               sender=self.id(),
                               receiver=actions[0].tool_name,
                               session_id=self.context.session_id if self.context else "",
                               headers={"context": self.context})

    def post_run(self, policy_result: List[ActionModel], policy_input: Observation) -> Message:
        return self._agent_result(
            policy_result,
            policy_input.from_agent_name if policy_input.from_agent_name else policy_input.observer
        )

    async def async_post_run(self, policy_result: List[ActionModel], policy_input: Observation) -> Message:
        return self._agent_result(
            policy_result,
            policy_input.from_agent_name if policy_input.from_agent_name else policy_input.observer
        )

    def policy(self, observation: Observation, info: Dict[str, Any] = {}, **kwargs) -> List[ActionModel]:
        """The strategy of an agent can be to decide which tools to use in the environment, or to delegate tasks to other agents.

        Args:
            observation: The state observed from tools in the environment.
            info: Extended information is used to assist the agent to decide a policy.

        Returns:
            ActionModel sequence from agent policy
        """
        output = None
        if kwargs.get("output") and isinstance(kwargs.get("output"), StepOutput):
            output = kwargs["output"]

        # Get current step information for trace recording
        step = kwargs.get("step", 0)
        exp_id = kwargs.get("exp_id", None)
        source_span = trace.get_current_span()

        if hasattr(observation, 'context') and observation.context:
            self.task_histories = observation.context

        try:
            self._run_hooks_sync(self.context, HookPoint.PRE_LLM_CALL)
        except Exception as e:
            logger.warn(traceback.format_exc())

        self._finished = False
        self.desc_transform()
        images = observation.images if self.conf.use_vision else None
        if self.conf.use_vision and not images and observation.image:
            images = [observation.image]
            observation.images = images
        messages = self.messages_transform(content=observation.content,
                                           image_urls=observation.images,
                                           observation=observation)

        self._log_messages(messages)

        llm_response = None
        span_name = f"llm_call_{exp_id}"
        serializable_messages = self._to_serializable(messages)
        with trace.span(span_name) as llm_span:
            llm_span.set_attributes({
                "exp_id": exp_id,
                "step": step,
                "messages": json.dumps(serializable_messages, ensure_ascii=False)
            })
            if source_span:
                source_span.set_attribute("messages", json.dumps(
                    serializable_messages, ensure_ascii=False))

            try:
                llm_response = call_llm_model(
                    self.llm,
                    messages=messages,
                    model=self.model_name,
                    temperature=self.conf.llm_config.llm_temperature,
                    tools=self.tools if not self.use_tools_in_prompt and self.tools else None
                )

                logger.info(f"Execute response: {llm_response.message}")
            except Exception as e:
                logger.warn(traceback.format_exc())
                raise e
            finally:
                if llm_response:
                    # update usage
                    self.update_context_usage(
                        used_context_length=llm_response.usage['total_tokens'])
                    # update current step output
                    self.update_llm_output(llm_response)
                    if llm_response.error:
                        logger.info(f"llm result error: {llm_response.error}")
                    else:
                        self._add_llm_response_to_memory(llm_response)
                        # rewrite
                        self.context.context_info[self.id()] = info
                else:
                    logger.error(f"{self.id()} failed to get LLM response")
                    raise RuntimeError(
                        f"{self.id()} failed to get LLM response")

        try:
            self._run_hooks_sync(self.context, HookPoint.POST_LLM_CALL)
        except Exception as e:
            logger.warn(traceback.format_exc())

        agent_result = sync_exec(self.resp_parse_func, llm_response)
        if not agent_result.is_call_tool:
            self._finished = True

        if output:
            output.add_part(MessageOutput(
                source=llm_response, json_parse=False))
            output.mark_finished()
        return agent_result.actions

    async def async_policy(self, observation: Observation, info: Dict[str, Any] = {}, **kwargs) -> List[ActionModel]:
        """The strategy of an agent can be to decide which tools to use in the environment, or to delegate tasks to other agents.

        Args:
            observation: The state observed from tools in the environment.
            info: Extended information is used to assist the agent to decide a policy.

        Returns:
            ActionModel sequence from agent policy
        """
        outputs = None
        if kwargs.get("outputs") and isinstance(kwargs.get("outputs"), Outputs):
            outputs = kwargs.get("outputs")

        # Get current step information for trace recording
        source_span = trace.get_current_span()

        if hasattr(observation, 'context') and observation.context:
            self.task_histories = observation.context

        try:
            events = []
            async for event in self.run_hooks(self.context, HookPoint.PRE_LLM_CALL):
                events.append(event)
        except Exception as e:
            logger.warn(traceback.format_exc())

        self._finished = False
        messages = await self._prepare_llm_input(observation, info, **kwargs)

        serializable_messages = self._to_serializable(messages)
        llm_response = None
        if source_span:
            source_span.set_attribute("messages", json.dumps(
                serializable_messages, ensure_ascii=False))
        try:
            llm_response = await self._call_llm_model(observation, messages, info, **kwargs)
        except Exception as e:
            logger.warn(traceback.format_exc())
            raise e
        finally:
            if llm_response:
                # update usage
                self.update_context_usage(
                    used_context_length=llm_response.usage['total_tokens'])
                # update current step output
                self.update_llm_output(llm_response)

                if llm_response.error:
                    logger.info(f"llm result error: {llm_response.error}")
                else:
                    self._add_llm_response_to_memory(llm_response)
            else:
                logger.error(f"{self.id()} failed to get LLM response")
                raise RuntimeError(f"{self.id()} failed to get LLM response")

        try:
            events = []
            async for event in self.run_hooks(self.context, HookPoint.POST_LLM_CALL):
                events.append(event)
        except Exception as e:
            logger.warn(traceback.format_exc())

        agent_result = sync_exec(self.resp_parse_func, llm_response)
        print(f"agent_result: {agent_result}")
        if not agent_result.is_call_tool:
            self._finished = True
        return agent_result.actions

    def _to_serializable(self, obj):
        if isinstance(obj, dict):
            return {k: self._to_serializable(v) for k, v in obj.items()}
        elif isinstance(obj, list):
            return [self._to_serializable(i) for i in obj]
        elif hasattr(obj, "to_dict"):
            return obj.to_dict()
        elif hasattr(obj, "model_dump"):
            return obj.model_dump()
        elif hasattr(obj, "dict"):
            return obj.dict()
        else:
            return obj

    async def llm_and_tool_execution(self, observation: Observation, messages: List[Dict[str, str]] = [],
                                     info: Dict[str, Any] = {}, **kwargs) -> List[ActionModel]:
        """Perform combined LLM call and tool execution operations.

        Args:
            observation: The state observed from the environment
            info: Extended information to assist the agent in decision-making
            **kwargs: Other parameters

        Returns:
            ActionModel sequence. If a tool is executed, includes the tool execution result.
        """
        # Get current step information for trace recording
        llm_response = await self._call_llm_model(observation, messages, info, **kwargs)
        if llm_response:
            if llm_response.error:
                logger.info(f"llm result error: {llm_response.error}")
            else:
                self._add_llm_response_to_memory(llm_response)
        else:
            logger.error(f"{self.id()} failed to get LLM response")
            raise RuntimeError(f"{self.id()} failed to get LLM response")

        agent_result = sync_exec(self.resp_parse_func, llm_response)
        if not agent_result.is_call_tool:
            self._finished = True
            return agent_result.actions
        else:
            result = await self._execute_tool(agent_result.actions)
            return result

    async def _prepare_llm_input(self, observation: Observation, info: Dict[str, Any] = {}, **kwargs):
        """Prepare LLM input
        Args:
            observation: The state observed from the environment
            info: Extended information to assist the agent in decision-making
            **kwargs: Other parameters
        """
        await self.async_desc_transform()
        images = observation.images if self.conf.use_vision else None
        if self.conf.use_vision and not images and observation.image:
            images = [observation.image]
        messages = self.messages_transform(content=observation.content,
                                           image_urls=images, observation=observation)

        self._log_messages(messages)

        return messages

    def _process_messages(self, messages: List[Dict[str, Any]], agent_context: AgentContext = None,
                          context: Context = None) -> Message:
        origin_messages = messages
        st = time.time()
        with trace.span(f"llm_context_process", attributes={
            "start_time": st
        }) as compress_span:
            if agent_context.context_rule is None:
                logger.debug(
                    'debug|skip process_messages context_rule is None')
                return messages
            origin_len = compressed_len = len(str(messages))
            origin_messages_count = truncated_messages_count = len(messages)
            try:
                prompt_processor = PromptProcessor(agent_context)
                result = prompt_processor.process_messages(messages, context)
                messages = result.processed_messages

                compressed_len = len(str(messages))
                truncated_messages_count = len(messages)
                logger.debug(
                    f'debug|llm_context_process|{origin_len}|{compressed_len}|{origin_messages_count}|{truncated_messages_count}|\n|{origin_messages}\n|{messages}')
                return messages
            finally:
                compress_span.set_attributes({
                    "end_time": time.time(),
                    "duration": time.time() - st,
                    # messages length
                    "origin_messages_count": origin_messages_count,
                    "truncated_messages_count": truncated_messages_count,
                    "truncated_ratio": round(truncated_messages_count / origin_messages_count, 2),
                    # token length
                    "origin_len": origin_len,
                    "compressed_len": compressed_len,
                    "compress_ratio": round(compressed_len / origin_len, 2)
                })

    async def _call_llm_model(self, observation: Observation, messages: List[Dict[str, str]] = [],
                              info: Dict[str, Any] = {}, **kwargs) -> ModelResponse:
        """Perform LLM call
        Args:
            observation: The state observed from the environment
            info: Extended information to assist the agent in decision-making
            **kwargs: Other parameters
        Returns:
            LLM response
        """
        outputs = None
        if kwargs.get("outputs") and isinstance(kwargs.get("outputs"), Outputs):
            outputs = kwargs.get("outputs")
        if not messages:
            messages = await self._prepare_llm_input(observation, self.agent_context, **kwargs)

        llm_response = None
        source_span = trace.get_current_span()
        serializable_messages = self._to_serializable(messages)

        if source_span:
            source_span.set_attribute("messages", json.dumps(
                serializable_messages, ensure_ascii=False))

        try:
            print(f"serializable_messages: {messages}\ntools: {self.tools}")

            stream_mode = kwargs.get("stream", False)
            if stream_mode:
                llm_response = ModelResponse(
                    id="", model="", content="", tool_calls=[])
                resp_stream = acall_llm_model_stream(
                    self.llm,
                    messages=messages,
                    model=self.model_name,
                    temperature=self.conf.llm_config.llm_temperature,
                    tools=self.tools if not self.use_tools_in_prompt and self.tools else None,
                    stream=True
                )

                async def async_call_llm(resp_stream, json_parse=False):
                    llm_resp = ModelResponse(
                        id="", model="", content="", tool_calls=[])

                    # Async streaming with acall_llm_model
                    async def async_generator():
                        async for chunk in resp_stream:
                            if chunk.content:
                                llm_resp.content += chunk.content
                                yield chunk.content
                            if chunk.tool_calls:
                                llm_resp.tool_calls.extend(chunk.tool_calls)
                            if chunk.error:
                                llm_resp.error = chunk.error
                            llm_resp.id = chunk.id
                            llm_resp.model = chunk.model
                            llm_resp.usage = nest_dict_counter(
                                llm_resp.usage, chunk.usage)

                    return MessageOutput(source=async_generator(), json_parse=json_parse), llm_resp

                output, response = await async_call_llm(resp_stream)
                llm_response = response

                if eventbus is not None and resp_stream:
                    output_message = Message(
                        category=Constants.OUTPUT,
                        payload=output,
                        sender=self.id(),
                        session_id=self.context.session_id if self.context else "",
                        headers={"context": self.context}
                    )
                    await send_message(output_message)
                elif not self.event_driven and outputs:
                    outputs.add_output(output)

            else:
                llm_response = await acall_llm_model(
                    self.llm,
                    messages=messages,
                    model=self.model_name,
                    temperature=self.conf.llm_config.llm_temperature,
                    tools=self.tools if not self.use_tools_in_prompt and self.tools else None,
                    stream=kwargs.get("stream", False)
                )
                if eventbus is None:
                    logger.warn(
                        "=============== eventbus is none ============")
                if eventbus is not None and llm_response:
                    await send_message(Message(
                        category=Constants.OUTPUT,
                        payload=llm_response,
                        sender=self.id(),
                        session_id=self.context.session_id if self.context else "",
                        headers={"context": self.context}
                    ))
                elif not self.event_driven and outputs:
                    outputs.add_output(MessageOutput(
                        source=llm_response, json_parse=False))

            logger.info(
                f"Execute response: {json.dumps(llm_response.to_dict(), ensure_ascii=False)}")

        except Exception as e:
            logger.warn(traceback.format_exc())
            raise e
        finally:
            return llm_response

    async def _execute_tool(self, actions: List[ActionModel]) -> Any:
        """Execute tool calls

        Args:
            action: The action(s) to execute

        Returns:
            The result of tool execution
        """
        tool_actions = []
        for act in actions:
            if is_agent(act):
                continue
            else:
                tool_actions.append(act)

        msg = None
        terminated = False
        # group action by tool name
        tool_mapping = dict()
        reward = 0.0
        # Directly use or use tools after creation.
        for act in tool_actions:
            if not self.tools_instances or (self.tools_instances and act.tool_name not in self.tools):
                # Dynamically only use default config in module.
                conf = self.tools_conf.get(act.tool_name)
                if not conf:
                    conf = ToolConfig(
                        exit_on_failure=self.task.conf.get('exit_on_failure'))
                tool = ToolFactory(act.tool_name, conf=conf,
                                   asyn=conf.use_async if conf else False)
                if isinstance(tool, Tool):
                    tool.reset()
                elif isinstance(tool, AsyncTool):
                    await tool.reset()
                tool_mapping[act.tool_name] = []
                self.tools_instances[act.tool_name] = tool
            if act.tool_name not in tool_mapping:
                tool_mapping[act.tool_name] = []
            tool_mapping[act.tool_name].append(act)

        observation = None

        for tool_name, action in tool_mapping.items():
            tool_message = ToolMessage(
                payload=action,
                session_id=self.context.session_id,
                headers={"context": self.context}
            )
            # Execute action using browser tool and unpack all return values
            if isinstance(self.tools_instances[tool_name], Tool):
                message = self.tools_instances[tool_name].step(tool_message)
            elif isinstance(self.tools_instances[tool_name], AsyncTool):
                # todo sandbox
                message = await self.tools_instances[tool_name].step(tool_message, agent=self)
            else:
                logger.warning(
                    f"Unsupported tool type: {self.tools_instances[tool_name]}")
                continue

            observation, reward, terminated, _, info = message.payload

            # Check if there's an exception in info
            if info.get("exception"):
                color_log(f"Agent {self.id()} _execute_tool failed with exception: {info['exception']}",
                          color=Color.red)
                msg = f"Agent {self.id()} _execute_tool failed with exception: {info['exception']}"
            logger.info(
                f"Agent {self.id()} _execute_tool finished by tool action: {action}.")
            log_ob = Observation(content='' if observation.content is None else observation.content,
                                 action_result=observation.action_result)
            trace_logger.info(
                f"{tool_name} observation: {log_ob}", color=Color.green)

            self._add_tool_result_to_memory(
                action[0].tool_call_id, observation.action_result)
        return [ActionModel(agent_name=self.id(), policy_info=observation.content)]

    def _init_context(self, context: Context):
        super()._init_context(context)
        # Generate default configuration when context_rule is empty
        llm_config = self.conf.llm_config
        context_rule = self.context_rule
        if context_rule is None:
            context_rule = ContextRuleConfig(
                optimization_config=OptimizationConfig(
                    enabled=True,
                    max_token_budget_ratio=1.0
                ),
                llm_compression_config=LlmCompressionConfig(
                    enabled=False  # Compression disabled by default
                )
            )
        self.agent_context.set_agent_info(self)
        self.agent_context.context_rule = context_rule
<<<<<<< HEAD
        logger.debug(f'init_context llm_agent {self.name()} {self.agent_context} {self.conf} {self.context_rule}')
=======
        self.agent_context.system_prompt = self.system_prompt
        self.agent_context.agent_prompt = self.agent_prompt
        logger.debug(
            f'init_context llm_agent {self.name()} {self.agent_context} {self.conf} {self.context_rule}')
>>>>>>> 465abe36

    def update_system_prompt(self, system_prompt: str):
        self.system_prompt = system_prompt
        self.agent_context.system_prompt = system_prompt
        logger.info(f"Agent {self.name()} system_prompt updated")

    def update_agent_prompt(self, agent_prompt: str):
        self.agent_prompt = agent_prompt
        self.agent_context.agent_prompt = agent_prompt
        logger.info(f"Agent {self.name()} agent_prompt updated")

    def update_context_rule(self, context_rule: ContextRuleConfig):
        self.agent_context.context_rule = context_rule
        logger.info(f"Agent {self.name()} context_rule updated")

    def update_context_usage(self, used_context_length: int = None, total_context_length: int = None):
        self.agent_context.update_context_usage(
            used_context_length, total_context_length)
        logger.debug(
            f"Agent {self.name()} context usage updated: {self.agent_context.context_usage}")

    def update_llm_output(self, llm_response: ModelResponse):
        self.agent_context.set_llm_output(llm_response)
        logger.debug(
            f"Agent {self.name()} llm output updated: {self.agent_context.llm_output}")

    async def run_hooks(self, context: Context, hook_point: str):
        """Execute hooks asynchronously"""
        from aworld.runners.hook.hook_factory import HookFactory
        from aworld.core.event.base import Message

        # Get all hooks for the specified hook point
        all_hooks = HookFactory.hooks(hook_point)
        hooks = all_hooks.get(hook_point, [])

        for hook in hooks:
            try:
                # Create a temporary Message object to pass to the hook
                message = Message(
                    category="agent_hook",
                    payload=None,
                    sender=self.id(),
                    session_id=context.session_id if hasattr(
                        context, 'session_id') else None,
                    headers={"context": self.context}
                )

                # Execute hook
                msg = await hook.exec(message, context)
                if msg:
                    logger.debug(f"Hook {hook.point()} executed successfully")
                    yield msg
            except Exception as e:
                logger.warning(
                    f"Hook {hook.point()} execution failed: {traceback.format_exc()}")

    def _run_hooks_sync(self, context: Context, hook_point: str):
        """Execute hooks synchronously"""
        # Use sync_exec to execute asynchronous hook logic
        try:
            sync_exec(self.run_hooks, context, hook_point)
        except Exception as e:
            logger.warn(
                f"Failed to execute hooks for {hook_point}: {traceback.format_exc()}")

    @property
    def _agent_context(self) -> AgentContext:
        return self.agent_context

    def _add_system_message_to_memory(self):
        histories = self.memory.get_last_n(self.history_messages, filters={
            "agent_id": self._agent_context.agent_id,
            "session_id": self._agent_context._context.session_id,
            "task_id": self._agent_context._context.task_id,
            "message_type": "message"
        })
        if histories and len(histories) > 0:
            logger.debug(
                f"🧠 [MEMORY:short-term] histories is not empty, do not need add system input to agent memory")
            return
        if not self.system_prompt:
            return
        content = self.system_prompt if not self.use_tools_in_prompt else self.system_prompt.format(
            tool_list=self.tools)

        self.memory.add(MemorySystemMessage(
            content=content,
            metadata=MessageMetadata(
                session_id=self._agent_context._context.session_id,
                user_id=self._agent_context.get_user(),
                task_id=self._agent_context._context.task_id,
                agent_id=self.id(),
                agent_name=self.name(),
            )
        ))
        logger.info(
            f"🧠 [MEMORY:short-term] Added system input to agent memory:  Agent#{self.id()}, 💬 {content[:100]}...")

    def _add_human_input_to_memory(self, content: str):
        """Add user input to memory"""
        self.memory.add(MemoryHumanMessage(
            content=content,
            metadata=MessageMetadata(
                session_id=self._agent_context._context.session_id,
                user_id=self._agent_context.get_user(),
                task_id=self._agent_context._context.task_id,
                agent_id=self.id(),
                agent_name=self.name(),
            )
        ))
        logger.info(f"🧠 [MEMORY:short-term] Added human input to task memory: "
                    f"User#{self._agent_context.get_user()}, "
                    f"Session#{self._agent_context._context.session_id}, "
                    f"Task#{self._agent_context._context.task_id}, "
                    f"Agent#{self.id()}, 💬 {content[:100]}...")

    def _add_llm_response_to_memory(self, llm_response):
        """Add LLM response to memory"""
        custom_prompt_tool_calls = []
        if self.use_tools_in_prompt:
            custom_prompt_tool_calls = self.use_tool_list(llm_response)

        self.memory.add(MemoryAIMessage(
            content=llm_response.content,
            tool_calls=llm_response.tool_calls if not self.use_tools_in_prompt else custom_prompt_tool_calls,
            metadata=MessageMetadata(
                session_id=self._agent_context._context.session_id,
                user_id=self._agent_context.get_user(),
                task_id=self._agent_context._context.task_id,
                agent_id=self.id(),
                agent_name=self.name(),
            )
        ))
        logger.info(f"🧠 [MEMORY:short-term] Added LLM response to task memory: "
                    f"User#{self._agent_context.get_user()}, "
                    f"Session#{self._agent_context._context.session_id}, "
                    f"Task#{self._agent_context._context.task_id}, "
                    f"Agent#{self.id()},"
                    f" 💬 tool_calls size: {len(llm_response.tool_calls) if llm_response.tool_calls else 0},"
                    f" content: {llm_response.content[:100] if llm_response.content else ''}... ")

    def _add_tool_result_to_memory(self, tool_call_id: str, tool_result: Any):
        """Add tool result to memory"""
        self.memory.add(MemoryToolMessage(
            content=tool_result,
            tool_call_id=tool_call_id,
            status="success",
            metadata=MessageMetadata(
                session_id=self._agent_context._context.session_id,
                user_id=self._agent_context.get_user(),
                task_id=self._agent_context._context.task_id,
                agent_id=self.id(),
                agent_name=self.name(),
            )
        ))
        logger.info(f"🧠 [MEMORY:short-term] Added tool result to task memory:"
                    f" User#{self._agent_context.get_user()}, "
                    f"Session#{self._agent_context._context.session_id}, "
                    f"Task#{self._agent_context._context.task_id}, "
                    f"Agent#{self.id()}, 💬 tool_call_id: {tool_call_id} ")<|MERGE_RESOLUTION|>--- conflicted
+++ resolved
@@ -1,10 +1,5 @@
 # coding: utf-8
 # Copyright (c) 2025 inclusionAI.
-<<<<<<< HEAD
-import abc
-import asyncio
-=======
->>>>>>> 465abe36
 import json
 import time
 import traceback
@@ -63,17 +58,12 @@
         conf = self.conf
         self.model_name = conf.llm_config.llm_model_name if conf.llm_config.llm_model_name else conf.llm_model_name
         self._llm = None
-<<<<<<< HEAD
-        self.memory = MemoryFactory.from_config(MemoryConfig(provider="inmemory"))
-        self.system_prompt: str = kwargs.pop("system_prompt") if kwargs.get("system_prompt") else conf.system_prompt
-        self.system_prompt_template: BasePromptTemplate = kwargs.pop("system_prompt_template") if kwargs.get("system_prompt_template") else StringPromptTemplate(self.system_prompt)
-=======
         if memory:
             self.memory = memory
         else:
             self.memory = MemoryFactory.from_config(MemoryConfig(provider="inmemory"))
         self.system_prompt: str = kwargs.pop("system_prompt") if kwargs.get("system_prompt") else (conf.system_prompt if conf.system_prompt else Prompt().get_prompt())
->>>>>>> 465abe36
+        self.system_prompt_template: BasePromptTemplate = kwargs.pop("system_prompt_template") if kwargs.get("system_prompt_template") else StringPromptTemplate(self.system_prompt)
         self.agent_prompt: str = kwargs.get("agent_prompt") if kwargs.get("agent_prompt") else conf.agent_prompt
         self.agent_prompt_template: BasePromptTemplate = kwargs.pop("agent_prompt_template") if kwargs.get("agent_prompt_template") else StringPromptTemplate(self.agent_prompt)
 
@@ -180,10 +170,6 @@
         # load to agent context
         self.agent_context.set_tools(self.tools)
 
-<<<<<<< HEAD
-
-=======
->>>>>>> 465abe36
     def messages_transform(self,
                            content: str,
                            image_urls: List[str] = None,
@@ -201,11 +187,11 @@
         """
         agent_prompt = self.agent_context.agent_prompt
         messages = []
-<<<<<<< HEAD
+
+        # append sys_prompt to memory
+        sys_prompt = self.agent_context.system_prompt
         if sys_prompt:
-            messages.append(
-                {'role': 'system', 'content': sys_prompt if not self.use_tools_in_prompt else sys_prompt.format(
-                    tool_list=self.tools)})
+            self._add_system_message_to_memory()
 
         histories = self.memory.get_last_n(self.history_messages)
         user_content = content
@@ -220,14 +206,6 @@
         cur_msg = {'role': 'user', 'content': user_content}
         # query from memory,
         # histories = self.memory.get_last_n(self.history_messages, filter={"session_id": self.context.session_id})
-=======
->>>>>>> 465abe36
-
-        # append sys_prompt to memory
-        sys_prompt = self.agent_context.system_prompt
-        if sys_prompt:
-            self._add_system_message_to_memory()
-
         # append observation to memory
         if observation.is_tool_result:
             for action_item in observation.action_result:
@@ -329,19 +307,11 @@
                 # format in framework
                 names = full_name.split("__")
                 tool_name = names[0]
-<<<<<<< HEAD
                 print(f"param_info={params} tool_name={tool_name} full_name={full_name} is_agent_by_name={is_agent_by_name(full_name)} AgentFactory._agent_instance={AgentFactory._agent_instance}")
                 if is_agent_by_name(full_name):
                     param_info = params.get('content', "") + ' ' + params.get('info', '')
                     results.append(ActionModel(tool_name=full_name,
-                                               tool_id=tool_call.id,
-=======
-                if is_agent_by_name(tool_name):
-                    param_info = params.get(
-                        'content', "") + ' ' + params.get('info', '')
-                    results.append(ActionModel(tool_name=tool_name,
                                                tool_call_id=tool_call.id,
->>>>>>> 465abe36
                                                agent_name=self.id(),
                                                params=params,
                                                policy_info=content + param_info))
@@ -367,18 +337,10 @@
                     continue
                 names = full_name.split("__")
                 tool_name = names[0]
-<<<<<<< HEAD
                 if is_agent_by_name(full_name):
                     param_info = params.get('content', "") + ' ' + params.get('info', '')
                     results.append(ActionModel(tool_name=full_name,
-                                               tool_id=use_tool.get('id'),
-=======
-                if is_agent_by_name(tool_name):
-                    param_info = params.get(
-                        'content', "") + ' ' + params.get('info', '')
-                    results.append(ActionModel(tool_name=tool_name,
                                                tool_call_id=use_tool.get('id'),
->>>>>>> 465abe36
                                                agent_name=self.id(),
                                                params=params,
                                                policy_info=content + param_info))
@@ -968,14 +930,9 @@
             )
         self.agent_context.set_agent_info(self)
         self.agent_context.context_rule = context_rule
-<<<<<<< HEAD
-        logger.debug(f'init_context llm_agent {self.name()} {self.agent_context} {self.conf} {self.context_rule}')
-=======
         self.agent_context.system_prompt = self.system_prompt
         self.agent_context.agent_prompt = self.agent_prompt
-        logger.debug(
-            f'init_context llm_agent {self.name()} {self.agent_context} {self.conf} {self.context_rule}')
->>>>>>> 465abe36
+        logger.debug(f'init_context llm_agent {self.name()} {self.agent_context} {self.conf} {self.context_rule}')
 
     def update_system_prompt(self, system_prompt: str):
         self.system_prompt = system_prompt
