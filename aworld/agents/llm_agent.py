--- conflicted
+++ resolved
@@ -428,22 +428,12 @@
                 break
 
         if agents:
-<<<<<<< HEAD
-            return Message(payload=actions,
-                           caller=caller,
-                           sender=self.id(),
-                           receiver=actions[0].tool_name,
-                           session_id=self.context.session_id if self.context else "",
-                           category=Constants.AGENT,
-                           headers={"context": self.context})
-=======
             return AgentMessage(payload=actions,
                                 caller=caller,
                                 sender=self.id(),
                                 receiver=actions[0].tool_name,
                                 session_id=self.context.session_id if self.context else "",
                                 headers={"context": self.context})
->>>>>>> 737a4d2d
         else:
             return ToolMessage(payload=actions,
                                caller=caller,
