import os
import json
import time
import threading
from datetime import datetime
from abc import ABC, abstractmethod
from collections import defaultdict
from pydantic import BaseModel
from typing import Optional, Dict, Any, Union
from opentelemetry.sdk.trace import Span, SpanContext
from opentelemetry.sdk.trace.export import SpanExporter
from aworld.logs.util import logger
from aworld.replay_buffer.processor import ReplayBufferExporter

class SpanStatus(BaseModel):
    code: str = "UNSET"
    description: Optional[str] = None

class SpanModel(BaseModel):
    trace_id: str
    span_id: str
    name: str
    start_time: str
    end_time: str
    duration_ms: float
    attributes: Dict[str, Any]
    status: SpanStatus
    parent_id: Optional[str]
    children: list['SpanModel'] = []

    @staticmethod
    def from_span(span):
        start_timestamp = span.start_time / 1e9
        end_timestamp = span.end_time / 1e9
        start_ms = int((span.start_time % 1e9) / 1e6)
        end_ms = int((span.end_time % 1e9) / 1e6)

        return SpanModel(
            trace_id=f"{span.get_span_context().trace_id:032x}",
            span_id=SpanModel.get_span_id(span),
            name=span.name,
            start_time=time.strftime('%Y-%m-%d %H:%M:%S', time.localtime(start_timestamp)) + f'.{start_ms:03d}',
            end_time=time.strftime('%Y-%m-%d %H:%M:%S', time.localtime(end_timestamp)) + f'.{end_ms:03d}',
            duration_ms=(span.end_time - span.start_time)/1e6,
            attributes={k: v for k, v in span.attributes.items()},
            status=SpanStatus(
                code=str(span.status.status_code) if span.status.status_code else "UNSET",
                description=span.status.description or None
            ),
            parent_id=SpanModel.get_span_id(span.parent) if span.parent else None
        )

    @staticmethod
    def get_span_id(span: Union[Span, SpanContext]):
        if isinstance(span, SpanContext):
            return f"{span.span_id:016x}"
        return f"{span.get_span_context().span_id:016x}"


class TraceStorage(ABC):
    """
    Storage for traces.
    """
    @abstractmethod
    def add_span(self, span: Span) -> None:
        """
        Add a span to the storage.
        """

    @abstractmethod
    def get_all_traces(self) -> list[str]:
        """
        Get all trace ids.
        """

    @abstractmethod
    def get_all_spans(self, trace_id) -> list[SpanModel]:
        """
        Get all spans of a trace.
        """


class InMemoryStorage(TraceStorage):
    """
    In-memory storage for spans.
    """
    def __init__(self):
        self._traces = defaultdict(list)
        # {trace_id: [span1, span2, ...]}

    def add_span(self, span: Span):
        trace_id = f"{span.get_span_context().trace_id:032x}"
        self._traces[trace_id].append(SpanModel.from_span(span))

    def get_all_traces(self):
        return list(self._traces.keys())

    def get_all_spans(self, trace_id):
        return self._traces.get(trace_id, [])

class InMemoryWithPersistStorage(TraceStorage):
    """
    In-memory storage for spans with optimized disk persistence.
    """
    def __init__(self, storage_dir: str = "./trace_data"):
        self._traces = defaultdict(list)
        self._pending_spans = []
        self.storage_dir = os.path.abspath(storage_dir)
        os.makedirs(self.storage_dir, exist_ok=True)
        self._lock = threading.Lock()
        self._persist_thread = None
        self._load_today_traces()
        
    def _get_today_filename(self):
        timestamp = datetime.now().strftime("%Y%m%d_%H%M%S")
        return f"trace_{timestamp}.json"
        
    def _load_today_traces(self):
        today = datetime.now().strftime("%Y%m%d")
        for filename in os.listdir(self.storage_dir):
            if filename.startswith(f"trace_{today}") and filename.endswith(".json"):
                filepath = os.path.join(self.storage_dir, filename)
                try:
                    with self._lock, open(filepath, 'r') as f:
                        data = json.load(f)
                        for span_data in data:
                            trace_id = span_data.get("trace_id")
                            span_json = span_data.get("span")
                            self._traces[trace_id].append(SpanModel.parse_raw(span_json))
                except Exception as e:
                    logger.error(f"Error loading trace file {filename}: {str(e)}")
    
    def _start_persist_thread(self):
        if self._persist_thread is None:
            self._persist_thread = threading.Thread(target=self._persist_worker, daemon=True)
            self._persist_thread.start()
    
    def _persist_worker(self):
        while True:
            time.sleep(5)
            self._persist()
    
    def _persist(self):
        if not self._pending_spans:
            return
            
        temp_filepath = os.path.join(self.storage_dir, f"temp_{time.time_ns()}.json")
        final_filepath = os.path.join(self.storage_dir, self._get_today_filename())
        
        try:
            spans_to_persist = []
            with self._lock:
                spans_to_persist = self._pending_spans.copy()
                self._pending_spans.clear()
            
            if spans_to_persist:
                existing_data = []
                if os.path.exists(final_filepath):
                    try:
                        with open(final_filepath, 'r') as f:
                            existing_data = json.load(f)
                    except Exception as e:
                        logger.error(f"Error reading existing trace file: {str(e)}")
                
                merged_spans = existing_data + spans_to_persist
                
                with open(temp_filepath, 'w') as f:
                    json.dump(merged_spans, f, default=str)
                os.replace(temp_filepath, final_filepath)
        except Exception as e:
            logger.error(f"Error persisting traces: {str(e)}")
            try:
                os.unlink(temp_filepath)
            except:
                pass

    def add_span(self, span: Span):
        span_model = SpanModel.from_span(span)
        with self._lock:
            self._traces[span_model.trace_id].append(span_model)
            self._pending_spans.append({
                "trace_id": span_model.trace_id,
                "span": span_model.json()
            })
        self._start_persist_thread()
    
    def get_all_traces(self):
        with self._lock:
            return list(self._traces.keys())

    def get_all_spans(self, trace_id):
        with self._lock:
            return self._traces.get(trace_id, [])



class InMemorySpanExporter(SpanExporter):
    """
    Span exporter that stores spans in memory.
    """
    def __init__(self, storage: TraceStorage):
        self._storage = storage

    def export(self, spans):
        span_model_list = []
        for span in spans:
            self._storage.add_span(span)
            span_model_list.append(SpanModel.from_span(span).model_dump())

        if (os.getenv("EXPORT_REPLAY_TRACE_TO_FILES") or "true").lower() == "true":
<<<<<<< HEAD
            replay_dataset_path = os.getenv("REPLAY_TRACE_DATASET_PATH", "./trace_data/replays")
=======
            storage_dir = self._storage.storage_dir if hasattr(self._storage, "storage_dir") else "./trace_data"
            replay_dir = os.path.join(storage_dir, "replays")
            replay_dataset_path = os.getenv("REPLAY_TRACE_DATASET_PATH", replay_dir)
>>>>>>> 5d293355
            output_dir = os.path.abspath(replay_dataset_path)
            ReplayBufferExporter.replay_buffer_exporter(spans=span_model_list, output_dir=output_dir)

    def shutdown(self):
        pass<|MERGE_RESOLUTION|>--- conflicted
+++ resolved
@@ -208,13 +208,9 @@
             span_model_list.append(SpanModel.from_span(span).model_dump())
 
         if (os.getenv("EXPORT_REPLAY_TRACE_TO_FILES") or "true").lower() == "true":
-<<<<<<< HEAD
-            replay_dataset_path = os.getenv("REPLAY_TRACE_DATASET_PATH", "./trace_data/replays")
-=======
             storage_dir = self._storage.storage_dir if hasattr(self._storage, "storage_dir") else "./trace_data"
             replay_dir = os.path.join(storage_dir, "replays")
             replay_dataset_path = os.getenv("REPLAY_TRACE_DATASET_PATH", replay_dir)
->>>>>>> 5d293355
             output_dir = os.path.abspath(replay_dataset_path)
             ReplayBufferExporter.replay_buffer_exporter(spans=span_model_list, output_dir=output_dir)
 
